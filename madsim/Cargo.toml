[package]
name = "madsim"
version = "0.2.0-alpha.3"
edition = "2021"
authors = ["Runji Wang <wangrunji0408@163.com>"]
description = "Deterministic Simulator for distributed systems."
readme = "../README.md"
homepage = "https://github.com/madsys-dev/madsim"
repository = "https://github.com/madsys-dev/madsim"
license = "Apache-2.0"
keywords = ["distributed-systems", "async", "deterministic", "simulation"]
categories = ["asynchronous", "simulation"]
# See more keys and their definitions at https://doc.rust-lang.org/cargo/reference/manifest.html

[features]
default = ["macros", "logger", "rpc"]
ucx = ["async-ucx", "lazy_static"]
rpc = ["bincode"]
macros = ["madsim-macros", "tokio/macros"]
logger = ["env_logger"]
erpc = ["rpc", "mad_rpc", "erased-serde"]

[dependencies]
bincode = { version = "1", optional = true }
bytes = "1"
env_logger = { version = "0.9", optional = true }
futures = "0.3"
log = "0.4"
madsim-macros = { version = "=0.2.0-alpha.3", path = "../madsim-macros", optional = true }
rand = { version = "0.8", features = ["small_rng"] }
serde = { version = "1", features = ["derive"] }

[target.'cfg(madsim)'.dependencies]
ahash = "0.7"
async-task = "4"
downcast-rs = "1.2"
naive-timer = "0.2"
tokio = { version = "1", features = ["rt"] }
toml = "0.5"

[target.'cfg(not(madsim))'.dependencies]
async-ucx = { version = "0.1", features = ["event"], optional = true }
lazy_static = { version = "1.4", optional = true }
tokio = { version = "1", features = ["rt", "fs", "net", "time", "io-util", "sync"] }
tokio-util = { version = "0.7", features = ["codec"] }
<<<<<<< HEAD
toml = { version = "0.5", optional = true }
# mad_rpc = { path = "../../madrpc/madrpc", optional = true }
mad_rpc = { git = "https://github.com/madsys-dev/madrpc", optional = true }
erased-serde = { version = "0.3", optional = true }
=======
>>>>>>> 2e1d5ccc

[dev-dependencies]
criterion = "0.3"
tokio = { version = "1", features = ["rt-multi-thread", "macros"] }
structopt = "0.3"

[[bench]]
name = "rpc"
harness = false

[package.metadata.docs.rs]
# all-features = true
rustc-args = ["--cfg", "madsim"]
rustdoc-args = ["--cfg", "madsim", "--cfg", "docsrs"]<|MERGE_RESOLUTION|>--- conflicted
+++ resolved
@@ -18,7 +18,7 @@
 rpc = ["bincode"]
 macros = ["madsim-macros", "tokio/macros"]
 logger = ["env_logger"]
-erpc = ["rpc", "mad_rpc", "erased-serde"]
+# erpc = ["rpc", "mad_rpc"]
 
 [dependencies]
 bincode = { version = "1", optional = true }
@@ -43,13 +43,7 @@
 lazy_static = { version = "1.4", optional = true }
 tokio = { version = "1", features = ["rt", "fs", "net", "time", "io-util", "sync"] }
 tokio-util = { version = "0.7", features = ["codec"] }
-<<<<<<< HEAD
-toml = { version = "0.5", optional = true }
-# mad_rpc = { path = "../../madrpc/madrpc", optional = true }
-mad_rpc = { git = "https://github.com/madsys-dev/madrpc", optional = true }
-erased-serde = { version = "0.3", optional = true }
-=======
->>>>>>> 2e1d5ccc
+# mad_rpc = { git = "https://github.com/madsys-dev/madrpc", rev = "2be4b02", optional = true }
 
 [dev-dependencies]
 criterion = "0.3"
